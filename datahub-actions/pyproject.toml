--- conflicted
+++ resolved
@@ -2,15 +2,6 @@
 build-backend = "setuptools.build_meta"
 requires = ["setuptools>65.5.1", "wheel>0.38.1", "pip>=21.0.0"]
 
-<<<<<<< HEAD
-# temporarily removing so in unblocks wheel builds
-#dependencies = [
-#        "httpcore >= 1.0.9",
-#        "h11 >= 0.16"
-#]
-
-=======
->>>>>>> 4d524ecf
 [tool.ruff]
 line-length = 88
 target-version = "py38"
